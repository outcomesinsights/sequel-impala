require 'sequel/adapters/utils/unmodified_identifiers'

module Sequel
  module Impala
    Sequel::Database.set_shared_adapter_scheme :impala, self

    module DatabaseMethods
      include UnmodifiedIdentifiers::DatabaseMethods

      # Do not use a composite primary key, foreign keys, or an
      # index when creating a join table, as Impala doesn't support those.
      def create_join_table(hash, options=OPTS)
        keys = hash.keys.sort_by(&:to_s)
        create_table(join_table_name(hash, options), options) do
          keys.each do |key|
            Integer key
          end
        end
      end

      def refresh(table_name)
        run(refresh_sql(table_name))
      end

      def compute_stats(table_name)
        run(compute_stats_sql(table_name))
      end

      # Create a database/schema in Imapala.
      #
      # Options:
      # :if_not_exists :: Don't raise an error if the schema already exists.
      # :location :: Set the file system location to store the data for tables
      #              in the created schema.
      #
      # Examples:
      #
      #   create_schema(:s)
      #   # CREATE SCHEMA `s`
      #
      #   create_schema(:s, :if_not_exists=>true)
      #   # CREATE SCHEMA IF NOT EXISTS `s`
      #
      #   create_schema(:s, :location=>'/a/b')
      #   # CREATE SCHEMA `s` LOCATION '/a/b'
      def create_schema(schema, options=OPTS)
        run(create_schema_sql(schema, options))
      end

      def create_table(name, options=OPTS)
        if options[:sort_by] && options[:as] && options[:create_unsorted] != false
          # Use of SORT BY with CREATE TABLE AS on complex queries can
          # cause Impala to fail complaining about sort.columns.
          # Use a temporary table in this case to make sure things are sorted.
          orig_name = name
          unsorted_name = name = case name
          when SQL::QualifiedIdentifier
            SQL::QualifiedIdentifier.new(name.table, "#{name.column}_u")
          when SQL::Identifier
            SQL::Identifier.new("#{name.value}_u")
          when LiteralString
            LiteralString.new("#{name}_u")
          when String, Symbol
            "#{name}_u"
          else
            raise Error, "unsupported create_table name argument: #{name.inspect}"
          end
          options = options.dup
          sort_by = options.delete(:sort_by)
        end

        super

        if sort_by
          options = options.merge(:sort_by=>sort_by, :as=>from(name), :create_unsorted=>false)
          name = orig_name
          super
          drop_table(unsorted_name)
        end

        if im = options[:invalidate_metadata]
          invalidate_metadata((name unless im == :all))
        end
      end

      # Set the database_type for this database to :impala.
      def database_type
        :impala
      end

      # Return the DESCRIBE output for the table, showing table
      # columns, types, and comments.  If the :formatted option
      # is given, use DESCRIBE FORMATTED and return a lot more
      # information about the table.  Both of these return arrays
      # of hashes.
      #
      # Examples:
      #
      #   describe(:t)
      #   # DESCRIBE `t`
      #
      #   describe(:t, :formatted=>true)
      #   # DESCRIBE FORMATTED `t`
      def describe(table, opts=OPTS)
        if ds = opts[:dataset]
          ds = ds.naked
        else
          ds = dataset
        end
        ds.with_sql("DESCRIBE #{'FORMATTED ' if opts[:formatted]} ?", table).all
      end

      # Drop a database/schema from Imapala.
      #
      # Options:
      # :if_exists :: Don't raise an error if the schema doesn't exist.
      #
      # Examples:
      #
      #   drop_schema(:s)
      #   # DROP SCHEMA `s`
      #
      #   create_schema(:s, :if_exists=>true)
      #   # DROP SCHEMA IF EXISTS `s`
      def drop_schema(schema, options=OPTS)
        run(drop_schema_sql(schema, options))
      end

      # Implicitly quailfy the table if using the :search_path option.
      # This will look at all of the tables and views in the schemas,
      # and if an unqualified table is used and appears in one of the
      # schemas, it will be implicitly qualified with the given schema
      # name.
      def implicit_qualify(table)
        return table unless opts[:search_path]

        case table
        when Symbol
          s, t, a = Sequel.split_symbol(table)
          if s
            return table
          end
          t = implicit_qualify(t)
          a ? Sequel.as(t, a) : t
        when String
          if schema = search_path_table_schemas[table]
            Sequel.qualify(schema, table)
          else
            invalidate_table_schemas
            if schema = search_path_table_schemas[table]
              Sequel.qualify(schema, table)
            else
              Sequel.identifier(table)
            end
          end
        when SQL::Identifier
          implicit_qualify(table.value.to_s)
        when SQL::AliasedExpression
          SQL::AliasedExpression.new(implicit_qualify(table.expression), table.alias)
        else
          table
        end
      end

      # Invalidate the metadata for the given table, or for all tables if
      # no argument is given.
      def invalidate_metadata(identifier=nil)
        run("INVALIDATE METADATA #{quote_schema_table(identifier) if identifier}")
      end

      # Load data from HDFS into Impala.
      #
      # Options:
      # :overwrite :: Overwrite the existing table instead of appending to it.
      #
      # Examples:
      #
      #  load_data('/user/foo', :bar)
      #  LOAD DATA INPATH '/user/foo' INTO TABLE `bar`
      #
      #  load_data('/user/foo', :bar, :overwrite=>true)
      #  LOAD DATA INPATH '/user/foo' OVERWRITE INTO TABLE `bar`
      def load_data(path, table, options=OPTS)
        run(load_data_sql(path, table, options))
      end

      # Don't use PRIMARY KEY or AUTOINCREMENT on Impala, as Impala doesn't
      # support either.
      def serial_primary_key_options
        {:type=>Integer}
      end

      # Impala supports CREATE TABLE IF NOT EXISTS.
      def supports_create_table_if_not_exists?
        true
      end

      # Impala does not support foreign keys.
      def supports_foreign_key_parsing?
        false
      end

      # Impala does not support indexes.
      def supports_index_parsing?
        false
      end

      # Check that the tables returned by the JDBC driver are actually valid
      # tables and not views.  The Hive2 JDBC driver returns views when listing
      # tables and nothing when listing views.
      def tables(opts=OPTS)
        _tables(opts).select{|t| is_valid_table?(t, opts)}
      end

      # Impala doesn't support transactions, so instead of issuing a
      # transaction, just checkout a connection.  This ensures the same
      # connection is used for the transaction block, but as Impala
      # doesn't support transactions, you can't rollback.
      def transaction(opts=OPTS)
        synchronize(opts[:server]) do |c|
          yield c
        end
      end

      # Determine the available views for listing all tables via JDBC (which
      # includes both tables and views), and removing all valid tables.
      def views(opts=OPTS)
        _tables(opts).reject{|t| is_valid_table?(t, opts)}
      end

      # Creates a dataset that uses the VALUES clause:
      #
      #   DB.values([[1, 2], [3, 4]])
      #   VALUES ((1, 2), (3, 4))
      def values(v)
        @default_dataset.clone(:values=>v)
      end

      def invalidate_table_schemas
        @search_path_table_schemas = nil
      end

      # Sets options in the current db connection for each key/value pair
      def set(opts)
        set_sql(opts).each do |sql|
          run(sql)
        end
      end

      private

      def _tables(opts)
        metadata_dataset.with_sql("SHOW TABLES#{" IN #{quote_identifier(opts[:schema])}" if opts[:schema]}#{" LIKE #{literal(opts[:like])}" if opts[:like]}").
          select_map(:name).map(&output_identifier_meth)
      end

      # Impala uses ADD COLUMNS instead of ADD COLUMN.  As its use of
      # ADD COLUMNS implies, it supports adding multiple columns at once,
      # but this adapter doesn't offer an API for that.
      def alter_table_add_column_sql(table, op)
        "ADD COLUMNS (#{column_definition_sql(op)})"
      end

      # Impala uses CHANGE instead of having separate RENAME syntax
      # for renaming tables.  As CHANGE requires a type, look up the
      # type from the database schema.
      def alter_table_rename_column_sql(table, op)
        old_name = op[:name]
        opts = schema(table).find{|x| x.first == old_name}
        opts = opts ? opts.last : {}
        unless opts[:db_type]
          raise Error, "cannot determine database type to use for CHANGE COLUMN operation"
        end
        new_col = op.merge(:type=>opts[:db_type], :name=>op[:new_name])
        "CHANGE #{quote_identifier(old_name)} #{column_definition_sql(new_col)}"
      end

      def alter_table_set_column_type_sql(table, op)
        "CHANGE #{quote_identifier(op[:name])} #{column_definition_sql(op)}"
      end

      # Add COMMENT when defining the column, if :comment is present.
      def column_definition_comment_sql(sql, column)
        sql << " COMMENT #{literal(column[:comment])}" if column[:comment]
      end

      def column_definition_order
        [:comment]
      end

      def create_schema_sql(schema, options)
        "CREATE SCHEMA #{'IF NOT EXISTS ' if options[:if_not_exists]}#{quote_identifier(schema)}#{" LOCATION #{literal(options[:location])}" if options[:location]}"
      end

      # Support using table parameters for CREATE TABLE AS, necessary for
      # creating parquet files from datasets.
      def create_table_as_sql(name, sql, options)
        "#{create_table_prefix_sql(name, options)}#{create_table_parameters_sql(options) } AS #{sql}"
      end

      def create_table_prefix_sql(name, options)
        "CREATE #{'EXTERNAL ' if options[:external]}TABLE#{' IF NOT EXISTS' if options[:if_not_exists]} #{quote_schema_table(name)}"
      end

      def create_table_sql(name, generator, options)
        sql = super
        sql += create_table_parameters_sql(options)
        sql
      end

      def create_table_parameters_sql(options)
        sql = String.new
        sql << " SORT BY #{literal(options[:sort_by])}" if options[:sort_by]
        sql << " COMMENT #{literal(options[:comment])}" if options[:comment]
        if options[:field_term] || options[:line_term]
          sql << " ROW FORMAT DELIMITED"
          if options[:field_term]
            sql << " FIELDS TERMINATED BY #{literal(options[:field_term])}"
            sql << " ESCAPED BY #{literal(options[:field_escape])}" if options[:field_escape]
          end
          if options[:line_term]
            sql << " LINES TERMINATED BY #{literal(options[:line_term])}"
          end
        end
        sql << " STORED AS #{options[:stored_as]}" if options[:stored_as]
        sql << " LOCATION #{literal(options[:location])}" if options[:location]
        sql
      end

      def refresh_sql(table_name)
        "REFRESH #{quote_schema_table(table_name)}"
      end

      def compute_stats_sql(table_name)
        "COMPUTE STATS #{quote_schema_table(table_name)}"
      end

      def drop_schema_sql(schema, options)
        "DROP SCHEMA #{'IF EXISTS ' if options[:if_exists]}#{quote_identifier(schema)}#{' CASCADE' if options[:cascade]}"
      end

      # Support :purge option for PURGE, and don't support CASCADE.
      def drop_table_sql(name, options)
        "DROP TABLE#{' IF EXISTS' if options[:if_exists]} #{quote_schema_table(name)}#{' PURGE' if options[:purge]}"
      end

      def search_path_table_schemas
        @search_path_table_schemas ||= begin
          search_path = opts[:search_path]
          search_path = search_path.split(',') if search_path.is_a?(String)
          table_schemas = {}
          search_path.reverse_each do |schema|
            _tables(:schema=>schema).each do |table|
              table_schemas[table.to_s] = schema.to_s
            end
          end
          table_schemas
        end
      end

      # SHOW TABLE STATS will raise an error if given a view and not a table,
      # so use that to differentiate tables from views.
      def is_valid_table?(t, opts=OPTS)
        t = Sequel.qualify(opts[:schema], t) if opts[:schema]
        rows = describe(t, :formatted=>true)
        if row = rows.find{|r| r[:name].to_s.strip == 'Table Type:'}
          row[:type].to_s.strip !~ /VIEW/
        end
      rescue Sequel::DatabaseError
        # This can be raised for Hive tables that Impala returns via SHOW TABLES,
        # but which it raises an exception when you try to DESCRIBE them.
        false
      end

      def load_data_sql(path, table, options)
        "LOAD DATA INPATH #{literal(path)}#{' OVERWRITE' if options[:overwrite]} INTO TABLE #{literal(table)}"
      end

      # Metadata queries on JDBC use uppercase keys, so set the identifier
      # output method to downcase so that metadata queries work correctly.
      def _metadata_dataset
        super.with_extend do
          def output_identifier(v)
            v.downcase.to_sym
          end
        end
      end

      # Impala doesn't like the word "integer"
      def type_literal_generic_integer(column)
        :int
      end

      # Impala doesn't like the word "biginteger"
      def type_literal_generic_bignum_symbol(column)
        :bigint
      end

      # Impala doesn't like the word "biginteger"
      def type_literal_generic_bignum(column)
        :bigint
      end

      # Impala doesn't support date columns yet, so use timestamp until date
      # is natively supported.
      def type_literal_generic_date(column)
        :timestamp
      end

      # Impala uses double instead of "double precision" for floating point
      # values.
      def type_literal_generic_float(column)
        :double
      end

      # Impala uses decimal instead of numeric for arbitrary precision
      # numeric values.
      def type_literal_generic_numeric(column)
        column[:size] ? "decimal(#{Array(column[:size]).join(', ')})" : :decimal
      end

      # Use char or varchar if given a size, otherwise use string.
      # Using a size is not recommend, as Impala doesn't implicitly
      # cast string values to char or varchar, and doesn't implicitly
      # cast from different sizes of varchar.
      def type_literal_generic_string(column)
        if size = column[:size]
          "#{'var' unless column[:fixed]}char(#{size})"
        else
          :string
        end
      end

      def set_sql(opts)
        opts.map { |k, v| "SET #{k}=#{v}" }
      end

      def force_database(conn, database)
        if database
          log_connection_execute(conn, "USE #{database}")
        end
        conn
      end
    end

    module DatasetMethods
      include UnmodifiedIdentifiers::DatasetMethods

      BACKTICK = '`'.freeze
      APOS = "'".freeze
      STRING_ESCAPE_RE = /([\\'])/
      STRING_ESCAPE_REPLACE = '\\\\\1'.freeze
      BOOL_TRUE = 'true'.freeze
      BOOL_FALSE = 'false'.freeze
      CONSTANT_LITERAL_MAP = {:CURRENT_TIMESTAMP=>'now()'.freeze}.freeze
      PAREN_OPEN = '('.freeze
      PAREN_CLOSE = ')'.freeze
      SPACE = ' '.freeze
      NOT = 'NOT '.freeze
      REGEXP = ' REGEXP '.freeze
      EXCEPT_SOURCE_COLUMN = :__source__
      EXCEPT_STRATEGIES = [:not_exists, :not_in, :left_join, :group_by].freeze
      SELECT_VALUES = 'VALUES '.freeze

      Dataset.def_sql_method(self, :select, [['if opts[:values]', %w'values'], ['else', %w'with select distinct columns from join where group having compounds order limit']])

      # Handle string concatenation using the concat string function.
      # Don't use the ESCAPE syntax when using LIKE/NOT LIKE, as
      # Impala doesn't support escaping LIKE metacharacters.
      # Support regexps on Impala using the REGEXP operator.
      # For cast insensitive regexps, cast both values to uppercase first.
      def complex_expression_sql_append(sql, op, args)
        case op
        when :'||'
          literal_append(sql, Sequel.function(:concat, *args))
        when :LIKE, :'NOT LIKE'
          sql << PAREN_OPEN
          literal_append(sql, args.at(0))
          sql << SPACE << op.to_s << SPACE
          literal_append(sql, args.at(1))
          sql << PAREN_CLOSE
        when :~, :'!~', :'~*', :'!~*'
          if op == :'~*'  || op == :'!~*'
            args = args.map{|a| Sequel.function(:upper, a)}
          end
          sql << NOT if op == :'!~'  || op == :'!~*'
          sql << PAREN_OPEN
          literal_append(sql, args.at(0))
          sql << REGEXP
          literal_append(sql, args.at(1))
          sql << PAREN_CLOSE
        else
          super
        end
      end

      # Use now() for current timestamp, as Impala doesn't support
      # CURRENT_TIMESTAMP.
      def constant_sql_append(sql, constant)
        sql << CONSTANT_LITERAL_MAP.fetch(constant, constant.to_s)
      end

      # Use the addition operator combined with interval types to
      # handle date arithmetic when using the date_arithmetic
      # extension.
      def date_add_sql_append(sql, da)
        h = da.interval
        expr = da.expr
        intervals = []
        each_valid_interval_unit(h, Sequel::SQL::DateAdd::DatasetMethods::DEF_DURATION_UNITS) do |value, sql_unit|
          intervals << Sequel.lit("INTERVAL #{value} #{sql_unit}")
        end
        if intervals.empty?
          return literal_append(sql, Sequel.cast(expr, Time))
        else
          intervals.unshift(Sequel.cast(expr, Time))
          return complex_expression_sql_append(sql, :+, intervals)
        end
      end

      # DELETE is emulated on Impala and doesn't return the number of
      # modified rows.
      def delete
        super
        nil
      end

      # Emulate DELETE using INSERT OVERWRITE selecting all columns from
      # the table, with a reversed condition used for WHERE.
      def delete_sql
        return @opts[:prepared_sql] if @opts[:prepared_sql]
        sql = @opts[:append_sql] || sql_string_origin
        sql << "INSERT OVERWRITE "
        source_list_append(sql, opts[:from])
        sql << " SELECT * FROM "
        source_list_append(sql, opts[:from])
        if where = opts[:where]
          sql << " WHERE NOT ("
          literal_append(sql, where)
          sql << ")"
        else
          sql << " WHERE false"
        end
        sql
      end

      # Implicitly qualify tables if using the :search_path database option.
      def from(*)
        ds = super
        ds.clone(:from => ds.opts[:from].map{|t| db.implicit_qualify(t)})
      end

<<<<<<< HEAD
      # Create a LEFT SEMI join
      def left_semi_join(*args, &block)
        join_table(:left_semi, *args, &block)
      end

      # Create a RIGHT SEMI join
      def right_semi_join(*args, &block)
        join_table(:right_semi, *args, &block)
      end

=======
      # Handle the :hints option to specify join hints, such as :broadcast,
      # :shuffle, or an array containing both. Use of a join hint automatically
      # forces the use of the STRAIGHT_JOIN in the query.
>>>>>>> f0130de1
      # Implicitly qualify tables if using the :search_path database option.
      def join_table(type, table, expr=nil, options=OPTS, &block)
        ds = super(type, db.implicit_qualify(table), expr, options, &block)

        if join_hints = options[:hints]
          hints = opts[:join_hints] ? opts[:join_hints].dup : {}
          hints[ds.opts[:join].last] = "/* +#{Array(join_hints).join('|').upcase} */ ".freeze
          hints.freeze
          ds = ds.clone(:join_hints=>hints)
        end

        ds
      end

      # Emulate TRUNCATE by using INSERT OVERWRITE selecting all columns
      # from the table, with WHERE false.
      def truncate_sql
        unfiltered.delete_sql
      end

      # Don't remove an order, because that breaks things when offsets
      # are used, as Impala requires an order when using an offset.
      def empty?
        get(Sequel::SQL::AliasedExpression.new(1, :one)).nil?
      end

      # Emulate EXCEPT using a chosen strategy and checking for values in only the first table.
      def except(other, opts=OPTS)
        raise(InvalidOperation, "EXCEPT ALL not supported") if opts[:all]
        raise(InvalidOperation, "The :from_self=>false option to except is not supported") if opts[:from_self] == false

        strategy, *keys = @opts[:except_strategy]
        ds = from_self(:alias=>:t1)

        ds = case strategy
        when :not_exists
          ds.exclude(other.
              from_self(:alias=>:t2).
              where(keys.map{|key| [Sequel.qualify(:t1, key), Sequel.qualify(:t2, key)]}).
              select(nil).
              exists)
        when :not_in
          raise Sequel::Error, ":not_in EXCEPT strategy only supports a single key" unless keys.length == 1
          key = keys.first
          ds.exclude(Sequel.qualify(:t1, key)=>other.from_self(:alias=>:t2).select(key))
        when :left_join
          ds.left_join(other.from_self(:alias=>:t2).as(:t2), keys.map{|key| [key, key]}).
            where(Sequel.or(keys.map{|key| [Sequel.qualify(:t2, key), nil]})).
            select_all(:t1)
        else
          cols = columns
          rhs = other.from_self.select_group(*other.columns).select_append(Sequel.expr(2).as(EXCEPT_SOURCE_COLUMN))
          ds.select_group(*cols).
            select_append(Sequel.expr(1).as(EXCEPT_SOURCE_COLUMN)).
            union(rhs, all: true).
            select_group(*cols).
            having{{count.function.* => 1, min(EXCEPT_SOURCE_COLUMN) => 1}}
        end

        ds.from_self(opts)
      end

      # The strategy to use for EXCEPT emulation. By default, uses a GROUP BY emulation,
      # as that doesn't require you provide a key column, but you can use this to choose
      # a NOT EXISTS, NOT IN, or LEFT JOIN emulation, providing the unique key column.
      def except_strategy(strategy, *keys)
        raise Sequel::Error, "invalid EXCEPT strategy: #{strategy.inspect}" unless EXCEPT_STRATEGIES.include?(strategy)
        clone(:except_strategy=>[strategy, *keys])
      end

      # Use INSERT OVERWRITE instead of INSERT INTO when inserting into this dataset:
      #
      #   DB[:table].insert_overwrite.insert(DB[:other])
      #   # INSERT OVERWRITE table SELECT * FROM other
      def insert_overwrite
        clone(:insert_overwrite=>true)
      end

      # Impala does not support INSERT DEFAULT VALUES.
      def insert_supports_empty_values?
        false
      end

      # Emulate INTERSECT using a join and checking for values in both tables.
      def intersect(other, opts=OPTS)
        raise(InvalidOperation, "INTERSECT ALL not supported") if opts[:all]
        raise(InvalidOperation, "The :from_self=>false option to intersect is not supported") if opts[:from_self] == false
        raise(Error, "Attempt to INTERSECT on dataset with no columns: #{inspect}") if columns.empty?
        raise(Error, "Attempt to INTERSECT other dataset with no columns: #{other.inspect}") if other.columns.empty?

        cols = columns.zip(other.columns)
        from_self(alias: :l)
          .join(other){|lj, j, _| Sequel.&(*cols.map{|c1,c2| Sequel.expr(Sequel.qualify(lj, c2)=>Sequel.qualify(j, c1)) | {Sequel.qualify(lj, c2)=>nil, Sequel.qualify(j, c1)=>nil}})}
          .select_all(:l)
          .distinct
          .from_self(opts)
      end

      # Impala supports non-recursive common table expressions.
      def supports_cte?(type=:select)
        true
      end

      def supports_cte_in_subqueries?
        true
      end

      # Impala doesn't support derived column lists when aliasing
      # tables.
      def supports_derived_column_lists?
        false
      end

      # Impala doesn't support EXCEPT or INTERSECT, but support is emulated for them.
      # However, EXCEPT ALL and INTERSECT ALL are not emulated.
      def supports_intersect_except_all?
        false
      end

      # Impala only support IS NULL, not IS TRUE or IS FALSE.
      def supports_is_true?
        false
      end

      # Impala doesn't support IN when used with multiple columns.
      def supports_multiple_column_in?
        false
      end

      # Impala supports regexps using the REGEXP operator.
      def supports_regexp?
        true
      end

      # Impala supports window functions.
      def supports_window_functions?
        true
      end

      # Create a parquet file from this dataset.  +table+ should
      # be the table name to create.  To specify a path for the
      # parquet file, use the :location option.
      #
      # Examples:
      #
      #   DB[:t].to_parquet(:p)
      #   # CREATE TABLE `p` STORED AS parquet AS
      #   # SELECT * FROM `t`
      #
      #   DB[:t].to_parquet(:p, :location=>'/a/b')
      #   # CREATE TABLE `p` STORED AS parquet LOCATION '/a/b'
      #   # SELECT * FROM `t`
      def to_parquet(table, options=OPTS)
        db.create_table(table, options.merge(:as=>self, :stored_as=>:parquet))
      end

      # UPDATE is emulated on Impala, and returns nil instead of the number of
      # modified rows
      def update(values=OPTS)
        super
        nil
      end

      # Emulate UPDATE using INSERT OVERWRITE AS SELECT.  For all columns used
      # in the given +values+, use a CASE statement.  In the CASE statement,
      # set the value to the new value if the row matches WHERE conditions of
      # the current dataset, otherwise use the existing value.
      def update_sql(values)
        sql = String.new
        sql << "INSERT OVERWRITE "
        source_list_append(sql, opts[:from])
        sql << " SELECT "
        comma = false

        if where = opts[:where]
          where = Sequel.lit(literal(where))
        else
          where = true
        end

        select_all.columns.each do |c|
          if comma
            sql <<  comma
          else
            comma = ', '
          end

          if values.has_key?(c)
            new_value = values[c]
            literal_append(sql, Sequel.case({where=>new_value}, c).as(c))
          else
            quote_identifier_append(sql, c)
          end
        end
        sql << " FROM "
        source_list_append(sql, opts[:from])
        sql
      end

      def with(name, dataset, opts={})
        if has_cte?(dataset)
          s, ds = hoist_cte(dataset)
          s.with(name, ds, opts)
        else
          super
        end
      end

      def with_recursive(name, nonrecursive, recursive, opts={})
        if has_cte?(nonrecursive)
          s, ds = hoist_cte(nonrecursive)
          s.with_recursive(name, ds, recursive, opts)
        elsif has_cte?(recursive)
          s, ds = hoist_cte(recursive)
          s.with_recursive(name, nonrecursive, ds, opts)
        else
          super
        end
      end

      protected

      # Add the dataset to the list of compounds
      def compound_clone(type, dataset, opts)
        if has_cte?(dataset)
          s, ds = hoist_cte(dataset)
          s.compound_clone(type, ds, opts)
        else
          super
        end
      end

      private

      def has_cte?(ds)
        ds.is_a?(Dataset) && ds.opts[:with]
      end

      # Impala doesn't handle the DEFAULT keyword used in inserts, as all default
      # values in Impala are NULL, so just use a NULL value.
      def insert_empty_columns_values
        [[columns.last], [nil]]
      end

      # Append literalization of JOIN clause without ON or USING to SQL string.
      def join_clause_sql_append(sql, jc)
        table = jc.table
        table_alias = jc.table_alias
        table_alias = nil if table == table_alias && !jc.column_aliases
        sql << ' ' << join_type_sql(jc.join_type) << ' '
        if (hints = opts[:join_hints]) && (hint = hints[jc])
          sql << hint
        end
        identifier_append(sql, table)
        as_sql_append(sql, table_alias, jc.column_aliases) if table_alias
      end

      def literal_true
        BOOL_TRUE
      end

      def literal_false
        BOOL_FALSE
      end

      def insert_into_sql(sql)
        sql << (@opts[:insert_overwrite] ? ' OVERWRITE ' : ' INTO ')
        identifier_append(sql, unaliased_identifier(@opts[:from].first))
      end

      # Double backslashes in all strings, and escape all apostrophes with
      # backslashes.
      def literal_string_append(sql, s)
        sql << APOS << s.to_s.gsub(STRING_ESCAPE_RE, STRING_ESCAPE_REPLACE) << APOS
      end

      def multi_insert_sql_strategy
        :values
      end

      # Impala doesn't support esacping of identifiers, so you can't use backtick in
      # an identifier name.
      def quoted_identifier_append(sql, name)
        sql << BACKTICK << name.to_s << BACKTICK
      end

      def select_distinct_sql(sql)
        super
        sql << " STRAIGHT_JOIN" if opts[:join_hints]
      end

      # Don't include a LIMIT clause if there is no FROM clause.  In general,
      # such queries can only return 1 row.
      def select_limit_sql(sql)
        return unless opts[:from]
        super
      end


      # Support VALUES clause instead of the SELECT clause to return rows.
      def select_values_sql(sql)
        sql << SELECT_VALUES
        expression_list_append(sql, opts[:values])
      end
    end
  end
end<|MERGE_RESOLUTION|>--- conflicted
+++ resolved
@@ -550,7 +550,6 @@
         ds.clone(:from => ds.opts[:from].map{|t| db.implicit_qualify(t)})
       end
 
-<<<<<<< HEAD
       # Create a LEFT SEMI join
       def left_semi_join(*args, &block)
         join_table(:left_semi, *args, &block)
@@ -561,12 +560,9 @@
         join_table(:right_semi, *args, &block)
       end
 
-=======
       # Handle the :hints option to specify join hints, such as :broadcast,
       # :shuffle, or an array containing both. Use of a join hint automatically
       # forces the use of the STRAIGHT_JOIN in the query.
->>>>>>> f0130de1
-      # Implicitly qualify tables if using the :search_path database option.
       def join_table(type, table, expr=nil, options=OPTS, &block)
         ds = super(type, db.implicit_qualify(table), expr, options, &block)
 
@@ -786,30 +782,6 @@
         end
       end
 
-      protected
-
-      # Add the dataset to the list of compounds
-      def compound_clone(type, dataset, opts)
-        if has_cte?(dataset)
-          s, ds = hoist_cte(dataset)
-          s.compound_clone(type, ds, opts)
-        else
-          super
-        end
-      end
-
-      private
-
-      def has_cte?(ds)
-        ds.is_a?(Dataset) && ds.opts[:with]
-      end
-
-      # Impala doesn't handle the DEFAULT keyword used in inserts, as all default
-      # values in Impala are NULL, so just use a NULL value.
-      def insert_empty_columns_values
-        [[columns.last], [nil]]
-      end
-
       # Append literalization of JOIN clause without ON or USING to SQL string.
       def join_clause_sql_append(sql, jc)
         table = jc.table
@@ -823,6 +795,30 @@
         as_sql_append(sql, table_alias, jc.column_aliases) if table_alias
       end
 
+      protected
+
+      # Add the dataset to the list of compounds
+      def compound_clone(type, dataset, opts)
+        if has_cte?(dataset)
+          s, ds = hoist_cte(dataset)
+          s.compound_clone(type, ds, opts)
+        else
+          super
+        end
+      end
+
+      private
+
+      def has_cte?(ds)
+        ds.is_a?(Dataset) && ds.opts[:with]
+      end
+
+      # Impala doesn't handle the DEFAULT keyword used in inserts, as all default
+      # values in Impala are NULL, so just use a NULL value.
+      def insert_empty_columns_values
+        [[columns.last], [nil]]
+      end
+
       def literal_true
         BOOL_TRUE
       end
